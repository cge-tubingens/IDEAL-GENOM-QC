{
 "cells": [
  {
   "cell_type": "markdown",
   "metadata": {},
   "source": [
    "# Example notebook of a Sample QC analysis\n",
    "\n",
    "The present notebook serves as a guide of how use the `IDEAL-QC` library to perform a sample quality control. We intend to show a possible use, because each user can adapt it to its particular needs.\n",
    "\n",
    "The first step is to import the required libraries."
   ]
  },
  {
   "cell_type": "code",
   "execution_count": null,
   "metadata": {},
   "outputs": [],
   "source": [
    "import sys\n",
    "import os\n",
    "\n",
    "import pandas as pd\n",
    "\n",
    "# add parent directory to path\n",
    "library_path = os.path.abspath('..')\n",
    "if library_path not in sys.path:\n",
    "    sys.path.append(library_path)\n",
    "\n",
    "from cge_comrare_pipeline.SampleQC import SampleQC"
   ]
  },
  {
   "cell_type": "markdown",
   "metadata": {},
   "source": [
    "In the next widgets the user must input the the paths and filenames needed to perform the sample QC.\n",
    "\n",
    "1. `input_path`: the path to the folder where the raw data in PLINK (`.bed`, `.bim`, `.fam`) files is.\n",
    "2. `input_name`: the prefix of the PLINK files. It is not required the name of the three files, since the extension is deduced from the PLINK format.\n",
    "3. `dependables_path`: path to the folder where external files needed to perform the QC are. In this cases, the QC requires a file with high LD regions. The file should be named as `high-LD-regions.txt`.\n",
    "4. `output_path`: the path to the folder where the outputs from each steps are going to be.\n",
    "5. `output_name`: the prefix of the cleaned PLINK files."
   ]
  },
  {
   "cell_type": "code",
   "execution_count": null,
   "metadata": {},
   "outputs": [],
   "source": [
    "import ipywidgets as widgets\n",
    "from IPython.display import display\n",
    "\n",
    "# Create interactive widgets for input\n",
    "input_path = widgets.Text(\n",
    "    value='/mnt/0A2AAC152AABFBB7/data/rawdata-sexupdated/inputData',\n",
    "    description='Path to input plink1.9 files:',\n",
    "    style={'description_width': 'initial'},\n",
    "    layout=widgets.Layout(width='50%')\n",
    ")\n",
    "\n",
    "input_name = widgets.Text(\n",
    "    value='luxgiant_data_combined_12098-updated-sex',\n",
    "    description='Name of the plink1.9 files:',\n",
    "    style={'description_width': 'initial'},\n",
    "    layout=widgets.Layout(width='50%')\n",
    ")\n",
    "\n",
    "dependables_path = widgets.Text(\n",
    "    value='/mnt/0A2AAC152AABFBB7/data/rawdata-sexupdated/dependables/',\n",
    "    description='Path to dependable files:',\n",
    "    style={'description_width': 'initial'},\n",
    "    layout=widgets.Layout(width='50%')\n",
    ")\n",
    "\n",
    "output_path = widgets.Text(\n",
    "    value='/mnt/0A2AAC152AABFBB7/data/rawdata-sexupdated/outputData/',\n",
    "    description='Path to output files:',\n",
    "    style={'description_width': 'initial'},\n",
    "    layout=widgets.Layout(width='50%')\n",
    ")\n",
    "output_name = widgets.Text(\n",
    "    value='luxgiant_res',\n",
    "    description='Name of the resulting files:',\n",
    "    style={'description_width': 'initial'},\n",
    "    layout=widgets.Layout(width='50%')\n",
    ")\n",
    "# Display the widgets\n",
    "display(input_path, input_name, dependables_path, output_path, output_name)\n",
    "\n",
    "# Function to get the text parameter values\n",
    "def get_params():\n",
    "    return input_path.value, input_name.value, dependables_path.value, output_path.value, output_name.value"
   ]
  },
  {
   "cell_type": "code",
   "execution_count": null,
   "metadata": {},
   "outputs": [],
   "source": [
    "# Use the parameter values\n",
    "path_params = get_params()\n",
    "print(f\"Input Path: {path_params[0]}\")\n",
    "print(f\"Input Name: {path_params[1]}\")\n",
    "print(f\"Dependables: {path_params[2]}\")\n",
    "print(f\"Output Path: {path_params[3]}\")\n",
    "print(f\"Output Name: {path_params[4]}\")"
   ]
  },
  {
   "cell_type": "markdown",
   "metadata": {},
   "source": [
    "In the next widgets, please provide the parameters to run the required commands. Most of them are common `PLINK1.9` and `PLINK2.0` parameters. "
   ]
  },
  {
   "cell_type": "code",
   "execution_count": null,
   "metadata": {},
   "outputs": [],
   "source": [
    "# Create interactive widgets for list input\n",
    "ind_par = widgets.Textarea(\n",
    "    value='50, 5, 0.2',\n",
    "    description='indep pairwise (comma-separated):',\n",
    "    style={'description_width': 'initial'},\n",
    "    layout=widgets.Layout(width='50%')\n",
    ")\n",
    "\n",
    "mind = widgets.FloatText(\n",
    "    value=0.2,  # Default value\n",
    "    description='mind (float):',\n",
    "    style={'description_width': 'initial'},\n",
    "    layout=widgets.Layout(width='50%')\n",
    ")\n",
    "\n",
    "sex_check = widgets.Textarea(\n",
    "    value = '',\n",
    "    description='sex check (comma-separated):',\n",
    "    style={'description_width': 'initial'},\n",
    "    layout=widgets.Layout(width='50%')\n",
    ")\n",
    "\n",
    "het_deviation = widgets.FloatText(\n",
    "    value=3,  # Default value\n",
    "    description='deviation from the mean heterozigosity rate (float):',\n",
    "    style={'description_width': 'initial'},\n",
    "    layout=widgets.Layout(width='50%')\n",
    ")\n",
    "\n",
    "maf = widgets.FloatText(\n",
    "    value=0.01,  # Default value\n",
    "    description='maf (float):',\n",
    "    style={'description_width': 'initial'},\n",
    "    layout=widgets.Layout(width='50%')\n",
    ")\n",
    "\n",
    "kingship = widgets.FloatText(\n",
    "    value=0.354,  # Default value\n",
    "    description='kingship (float):',\n",
<<<<<<< HEAD
    "    style={'description_width': 'initial'},\n",
    "    layout=widgets.Layout(width='50%')\n",
=======
    "    style={'description_width': 'initial'}\n",
>>>>>>> b35d2061
    ")\n",
    "\n",
    "# display the widgets\n",
    "display(ind_par, mind, sex_check,het_deviation, maf, kingship)\n",
    "\n",
    "def get_sample_qc_params():\n",
    "\n",
    "    sample_qc_params = dict()\n",
    "\n",
    "    indep = ind_par.value.split(',')\n",
    "    sex = sex_check.value.split(',')\n",
    "\n",
    "    sample_qc_params['maf'] = maf.value\n",
    "    sample_qc_params['mind']= mind.value\n",
    "    sample_qc_params['kingship'] = kingship.value\n",
    "    sample_qc_params['indep'] = [int(indep[0]), int(indep[1]), float(indep[2])]\n",
    "    sample_qc_params['het_deviation'] = het_deviation.value\n",
    "    if sex!=['']:\n",
    "        sample_qc_params['sex_check'] = [float(x) for x in sex]\n",
    "    else:\n",
    "        sample_qc_params['sex_check'] = []\n",
    "\n",
    "    return sample_qc_params"
   ]
  },
  {
   "cell_type": "code",
   "execution_count": null,
   "metadata": {},
   "outputs": [],
   "source": [
    "sample_params = get_sample_qc_params()\n",
    "sample_params"
   ]
  },
  {
   "cell_type": "markdown",
   "metadata": {},
   "source": [
    "Initialize the class `SampleQC`."
   ]
  },
  {
   "cell_type": "code",
   "execution_count": null,
   "metadata": {},
   "outputs": [],
   "source": [
    "sample = SampleQC(\n",
    "    input_path      =input_path.value,\n",
    "    input_name      =input_name.value,\n",
    "    output_path     =output_path.value,\n",
    "    output_name     =output_name.value,\n",
    "    dependables_path=dependables_path.value,\n",
    ")"
   ]
  },
  {
   "cell_type": "markdown",
   "metadata": {},
   "source": [
    "Execute the pipeline steps of the sample quality control. Since the ides of a notebook is to build a more interactive interface, the next steps do not drop the samples failing QC, they just find the samples."
   ]
  },
  {
   "cell_type": "code",
   "execution_count": null,
   "metadata": {},
   "outputs": [],
   "source": [
    "sample_qc_steps = {\n",
    "    'rename SNPs'           : (sample.execute_rename_snps, (True,)),\n",
    "    'hh_to_missing'         : (sample.execute_haploid_to_missing, ()),\n",
    "    'ld_pruning'            : (sample.execute_ld_pruning, (sample_params['indep'],)),\n",
    "    'miss_genotype'         : (sample.execute_miss_genotype, (sample_params['mind'],)),\n",
    "    'sex_check'             : (sample.execute_sex_check, (sample_params['sex_check'])),\n",
    "    'heterozygosity'        : (sample.execute_heterozygosity_rate, (sample_params['maf'],)),\n",
    "    'duplicates_relatedness': (sample.execute_duplicate_relatedness, (sample_params['kingship'], True,))\n",
    "}\n",
    "\n",
    "step_description = {\n",
    "    'rename SNPs'           : 'Rename SNPs to chr:pos:ref:alt',\n",
    "    'hh_to_missing'         : 'Solve hh warnings by setting to missing',\n",
    "    'ld_pruning'            : 'Perform LD pruning',\n",
    "    'miss_genotype'         : 'Get samples with high missing rate',\n",
    "    'sex_check'             : 'Get samples with discordant sex information',\n",
    "    'heterozygosity'        : 'Get samples with high heterozygosity rate',\n",
    "    'duplicates_relatedness': 'Get samples with high relatedness rate or duplicates'\n",
    "}\n",
    "\n",
    "for name, (func, params) in sample_qc_steps.items():\n",
    "    print(f\"\\033[1m{step_description[name]}.\\033[0m\")\n",
    "    func(*params)"
   ]
  },
  {
   "cell_type": "markdown",
   "metadata": {},
   "source": [
    "Here a small dashboard with a report of the call rate missingness is shown. The cap on the Y-axis can be selected without re-running the whole pipeline, so it can be selected according to each user need. Moreover, the plots could help to choose the best call rate threshold according to the data."
   ]
  },
  {
   "cell_type": "code",
   "execution_count": null,
   "metadata": {},
   "outputs": [],
   "source": [
    "fail_call_rate = sample.report_call_rate(\n",
    "            directory    =sample.results_dir, \n",
    "            filename     =sample.call_rate_miss, \n",
    "            threshold    =sample_params['mind'],\n",
    "            plots_dir    =sample.plots_dir, \n",
    "            y_axis_cap   =10\n",
    "        )"
   ]
  },
  {
   "cell_type": "markdown",
   "metadata": {},
   "source": [
    "Now, the samples failing sex check are collected and a plot is shown where the user can check the number of problematic samples."
   ]
  },
  {
   "cell_type": "code",
   "execution_count": null,
   "metadata": {},
   "outputs": [],
   "source": [
    "fail_sexcheck = sample.report_sex_check(\n",
    "            directory          =sample.results_dir, \n",
    "            sex_check_filename =sample.sexcheck_miss, \n",
    "            xchr_imiss_filename=sample.xchr_miss,\n",
    "            plots_dir          =sample.plots_dir\n",
    "        )"
   ]
  },
  {
   "cell_type": "markdown",
   "metadata": {},
   "source": [
    "Here a small dashboard with a report of the heterozigosity is shown. The cap on the Y-axis can be selected without re-running the whole pipeline, so it can be selected according to each user need. Moreover, the plots could help to choose a different deviation from the mean of the heterozigosity rate. Notice that the analysis has been divided for SNPs having a MAF of less than 1% and those above that threshold."
   ]
  },
  {
   "cell_type": "code",
   "execution_count": null,
   "metadata": {},
   "outputs": [],
   "source": [
    "fail_het_greater = sample.report_heterozygosity_rate(\n",
    "            directory           = sample.results_dir, \n",
    "            summary_ped_filename= sample.summary_greater, \n",
    "            autosomal_filename  = sample.maf_greater_miss, \n",
    "            std_deviation_het   = sample_params['het_deviation'],\n",
    "            maf                 = sample_params['maf'],\n",
    "            split               = '>',\n",
    "            plots_dir           = sample.plots_dir\n",
    "        )"
   ]
  },
  {
   "cell_type": "code",
   "execution_count": null,
   "metadata": {},
   "outputs": [],
   "source": [
    "fail_het_gless= sample.report_heterozygosity_rate(\n",
    "            directory           = sample.results_dir, \n",
    "            summary_ped_filename= sample.summary_less, \n",
    "            autosomal_filename  = sample.maf_less_miss, \n",
    "            std_deviation_het   = sample_params['het_deviation'],\n",
    "            maf                 = sample_params['maf'],\n",
    "            split               = '<',\n",
    "            plots_dir           = sample.plots_dir\n",
    "        )"
   ]
  },
  {
   "cell_type": "code",
   "execution_count": null,
   "metadata": {},
   "outputs": [],
   "source": [
    "fail_dup_relatednes = pd.read_csv(\n",
    "            sample.kinship_miss,\n",
    "            sep=r'\\s+',\n",
    "            engine='python'\n",
    "        )\n",
    "\n",
    "# filter samples that failed duplicates and relatedness check\n",
    "fail_dup_relatednes.columns = ['FID', 'IID']\n",
    "fail_dup_relatednes['Failure'] = 'Duplicates and relatedness'"
   ]
  },
  {
   "cell_type": "markdown",
   "metadata": {},
   "source": [
    "All failing samples are collected and concatenated in a single pandas DataFrame and saved. A summary of the amount of samples failing each step is shown. "
   ]
  },
  {
   "cell_type": "code",
   "execution_count": null,
   "metadata": {},
   "outputs": [],
   "source": [
    "df_fails = pd.concat(\n",
    "    [fail_call_rate, fail_sexcheck, fail_het_greater, fail_het_gless, fail_dup_relatednes],\n",
    "    ignore_index=True\n",
    ")\n",
    "\n",
    "total_fails = df_fails.shape[0]\n",
    "duplicates = df_fails.duplicated(subset=['FID', 'IID']).sum()\n",
    "summary = df_fails['Failure'].value_counts().reset_index()\n",
    "\n",
    "df_fails = df_fails.drop_duplicates(subset=['FID', 'IID'])\n",
    "\n",
    "df_fails.to_csv(\n",
    "    os.path.join(sample.fails_dir, 'fail_samples.txt'), sep='\\t',\n",
    "    index=False\n",
    ")"
   ]
  },
  {
   "cell_type": "code",
   "execution_count": null,
   "metadata": {},
   "outputs": [],
   "source": [
    "summary"
   ]
  },
  {
   "cell_type": "code",
   "execution_count": null,
   "metadata": {},
   "outputs": [],
   "source": [
    "print('Total samples failing QC: ', total_fails)\n",
    "print('Number of duplicated samples: ', duplicates)\n",
    "print('Unique samples failing QC: ', total_fails-duplicates)"
   ]
  },
  {
   "cell_type": "markdown",
   "metadata": {},
   "source": [
    "Finally, the failing samples are dropped and cleaned `PLINK` files are generated."
   ]
  },
  {
   "cell_type": "code",
   "execution_count": null,
   "metadata": {},
   "outputs": [],
   "source": [
    "sample.execute_drop_samples()\n",
    "sample.execute_recover_snp_names(rename=True)"
   ]
  }
 ],
 "metadata": {
  "kernelspec": {
   "display_name": ".venv",
   "language": "python",
   "name": "python3"
  },
  "language_info": {
   "codemirror_mode": {
    "name": "ipython",
    "version": 3
   },
   "file_extension": ".py",
   "mimetype": "text/x-python",
   "name": "python",
   "nbconvert_exporter": "python",
   "pygments_lexer": "ipython3",
   "version": "3.12.7"
  }
 },
 "nbformat": 4,
 "nbformat_minor": 2
}<|MERGE_RESOLUTION|>--- conflicted
+++ resolved
@@ -161,12 +161,8 @@
     "kingship = widgets.FloatText(\n",
     "    value=0.354,  # Default value\n",
     "    description='kingship (float):',\n",
-<<<<<<< HEAD
-    "    style={'description_width': 'initial'},\n",
-    "    layout=widgets.Layout(width='50%')\n",
-=======
-    "    style={'description_width': 'initial'}\n",
->>>>>>> b35d2061
+    "    style={'description_width': 'initial'},\n",
+    "    layout=widgets.Layout(width='50%')\n",
     ")\n",
     "\n",
     "# display the widgets\n",
